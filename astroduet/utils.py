--- conflicted
+++ resolved
@@ -76,7 +76,6 @@
 
     return fluence
 
-<<<<<<< HEAD
 def duet_fluence_to_abmag(fluence, band, **kwargs):
     """
     Convert AB magnitude for a source into the number of source counts.
@@ -114,9 +113,6 @@
     return ABmag
     
     
-=======
-
->>>>>>> 9aadb447
 def load_neff():
     """
     Load number of effective background pixels in the PSF from
