--- conflicted
+++ resolved
@@ -589,12 +589,7 @@
                              final_resolution=None,
                              duet=None,
                              gal_type=None, gal_params=None,
-<<<<<<< HEAD
-
                              debug=False, debugfilename='lightcurve',
-=======
-                             debug=False,
->>>>>>> db0058fe
                              silent=False):
     """Transform a theoretical light curve into a flux measurement.
 
@@ -626,6 +621,12 @@
         in gal_params
     gal_params : dict
         Dictionary of parameters for Sersic model (see sim_galaxy)
+    debug : bool
+        If True, save the light curves to file
+    debugfilename : str
+        File to save the light curves to
+    silent : bool
+        Suppress progress bars
 
     Returns
     -------
@@ -669,11 +670,7 @@
         construct_images_from_lightcurve(
             lightcurve, exposure, duet=duet, gal_type=gal_type,
             gal_params=gal_params, frame=frame, debug=debug,
-<<<<<<< HEAD
             debugfilename=os.path.join(debugdir, debugfilename+'.hdf5'),
-=======
-            debugfilename=os.path.join(debugdir, 'lightcurve.hdf5'),
->>>>>>> db0058fe
             low_zodi=True, silent=silent)
 
     total_image_rate1 = np.sum(lightcurve['imgs_D1'], axis=0)
